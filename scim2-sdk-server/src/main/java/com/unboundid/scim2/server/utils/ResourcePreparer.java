--- conflicted
+++ resolved
@@ -85,7 +85,7 @@
         requestUriInfo.getQueryParameters().getFirst(
             QUERY_PARAMETER_EXCLUDED_ATTRIBUTES),
         requestUriInfo.getBaseUriBuilder().
-            path(resourceType.getEndpoint().getPath()).
+            path(resourceType.getEndpoint()).
             buildFromMap(requestUriInfo.getPathParameters()));
   }
 
@@ -152,28 +152,6 @@
       this.excluded = true;
     }
     this.resourceType = resourceType;
-<<<<<<< HEAD
-    this.baseUri = requestUriInfo.getBaseUriBuilder().
-        path(resourceType.getEndpoint()).
-        buildFromMap(requestUriInfo.getPathParameters());
-  }
-
-  /**
-   * Private constructor used by unit-test.
-   *
-   * @param resourceType The resource type definition for resources to prepare.
-   * @param baseUri The resource type base URI.
-   * @param queryAttributes The attributes to return or exclude.
-   * @param excluded Whether the queryAttributes should be excluded.
-   */
-  ResourcePreparer(final ResourceTypeDefinition resourceType,
-                   final URI baseUri,
-                   final Set<Path> queryAttributes,
-                   final boolean excluded)
-  {
-    this.resourceType = resourceType;
-=======
->>>>>>> 865128eb
     this.baseUri = baseUri;
   }
 
